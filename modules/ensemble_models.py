import streamlit as st
import pandas as pd
import numpy as np
import matplotlib.pyplot as plt
import seaborn as sns
from sklearn.model_selection import train_test_split
from sklearn.ensemble import (
    RandomForestClassifier, AdaBoostClassifier, GradientBoostingClassifier, BaggingClassifier,
    RandomForestRegressor, AdaBoostRegressor, GradientBoostingRegressor, BaggingRegressor
)
from sklearn.metrics import classification_report, confusion_matrix, roc_curve, auc
from sklearn.metrics import mean_squared_error, mean_absolute_error, r2_score
from sklearn.preprocessing import label_binarize

def ensemble_models_module(df):
    st.subheader("Selección de Modelos de Ensamble")
    
    # Información introductoria
    with st.expander("Acerca de los Modelos de Ensamble"):
        st.markdown("""
        Los modelos de ensamble combinan múltiples algoritmos de aprendizaje
        para lograr un mejor rendimiento predictivo que un único modelo.

        **Ventajas principales:**
        - Reducen el sobreajuste (overfitting)
        - Mejoran la generalización
        - Son más robustos frente a datos ruidosos
        """)
    
    # Selección de modelos
    st.write("**Selecciona los modelos a comparar:**")
    col1, col2, col3, col4 = st.columns(4)
    
    with col1:
        rf_selected = st.checkbox("Random Forest", value=True)
    with col2:
        ab_selected = st.checkbox("AdaBoost", value=True)
    with col3:
        gb_selected = st.checkbox("Gradient Boosting", value=True)
    with col4:
        bag_selected = st.checkbox("Bagging", value=True)
    
    selected_models = []
    if rf_selected:
        selected_models.append("Random Forest")
    if ab_selected:
        selected_models.append("AdaBoost")
    if gb_selected:
        selected_models.append("Gradient Boosting")
    if bag_selected:
        selected_models.append("Bagging")
    
    if not selected_models:
        st.warning("⚠️ Selecciona al menos un modelo para comparar")
        return
    
    # Preparación de datos
    st.write("**Preparación de datos:**")
    
    col1, col2 = st.columns(2)
    with col1:
        target_col = st.selectbox(
            "Selecciona la variable objetivo:",
            df.columns,
            key="target_select_ensemble"
        )
    
    with col2:
        available_features = [col for col in df.columns if col != target_col]
        selected_features = st.multiselect(
            "Selecciona las variables predictoras:",
            available_features,
            default=available_features,
            key="features_select_ensemble"
        )
    
    # Resetear resultados si cambia la variable objetivo
    if 'previous_target' not in st.session_state:
        st.session_state.previous_target = target_col
    
    if st.session_state.previous_target != target_col:
        st.session_state.ensemble_results = None
        st.session_state.previous_target = target_col
        st.rerun()
    
    if not selected_features:
        st.warning("⚠️ Selecciona al menos una variable predictora")
        return
    
    X = df[selected_features]
    y = df[target_col]
    
    # Limpieza de datos
    missing_rows = X.isnull().any(axis=1) | y.isnull()
    if missing_rows.any():
        st.warning(f"⚠️ Se eliminaron {missing_rows.sum()} filas con valores nulos")
        X = X[~missing_rows]
        y = y[~missing_rows]
    
    # Variables categóricas
    categorical_cols = X.select_dtypes(include=['object', 'category']).columns.tolist()
    if categorical_cols:
        st.info(f"ℹ️ Variables categóricas detectadas: {', '.join(categorical_cols)}")
        try:
            X = pd.get_dummies(X, drop_first=True)
            st.success(f"✅ Variables convertidas a one-hot encoding. Nuevas dimensiones: {X.shape}")
        except Exception as e:
            st.error(f"❌ Error al convertir variables categóricas: {str(e)}")
            return
    else:
        st.info("ℹ️ No se detectaron variables categóricas en los predictores")

    # Variable objetivo - Detectar si es numérica o categórica
    is_numeric_target = False
    if y.dtype == 'object' or y.dtype.name == 'category':
        st.info("ℹ️ La variable objetivo es categórica - convirtiendo a numérico")
        try:
            y, uniques = pd.factorize(y)
            if len(uniques) < 2:
                st.error("❌ La variable objetivo debe tener al menos 2 categorías diferentes")
                return
        except Exception as e:
            st.error(f"❌ Error al procesar variable objetivo: {str(e)}")
            return
    else:
        # Es una variable numérica
        is_numeric_target = True
        st.info("ℹ️ La variable objetivo es numérica")
        # Verificar si tiene suficientes clases para clasificación
        unique_values = np.unique(y)
        if len(unique_values) < 2:
            st.error("❌ La variable objetivo debe tener al menos 2 valores diferentes")
            return
        elif len(unique_values) > 10:
            st.warning("⚠️ La variable objetivo tiene muchos valores únicos. Considera si es apropiado para clasificación.")
            
        # Opciones para manejar variables numéricas
        st.subheader("Opciones para variable objetivo numérica")
        numeric_option = st.radio(
            "¿Cómo deseas manejar la variable objetivo numérica?",
            ["Discretizar en intervalos para clasificación", "Usar modelo de regresión"],
            key="numeric_option_ensemble"
        )
        
        if numeric_option == "Discretizar en intervalos para clasificación":
            # Opciones de discretización
            discretize_method = st.selectbox(
                "Método de discretización:",
                ["Intervalos iguales", "Cuantiles", "Personalizado"],
                key="discretize_method_ensemble"
            )
            
            if discretize_method == "Intervalos iguales":
                n_bins = st.slider("Número de intervalos:", 2, 10, 4, key="n_bins_equal_ensemble")
                # Discretizar en intervalos iguales
                bins = np.linspace(y.min(), y.max(), n_bins + 1)
                labels = [f'{bins[i]:.2f}-{bins[i+1]:.2f}' for i in range(len(bins)-1)]
                y_discretized = pd.cut(y, bins=bins, labels=labels, include_lowest=True)
                
                # Mostrar distribución de clases
                class_counts = pd.Series(y_discretized).value_counts().sort_index()
                st.write("Distribución de clases después de discretización:")
                st.bar_chart(class_counts)
                
                # Reemplazar la variable objetivo con la versión discretizada
                y, uniques = pd.factorize(y_discretized)
                st.success(f"✅ Variable objetivo discretizada en {n_bins} intervalos iguales")
                is_numeric_target = False
                
            elif discretize_method == "Cuantiles":
                n_bins = st.slider("Número de cuantiles:", 2, 10, 4, key="n_bins_quantile_ensemble")
                # Discretizar por cuantiles
                y_discretized = pd.qcut(y, q=n_bins, labels=False)
                
                # Mostrar distribución de clases
                class_counts = pd.Series(y_discretized).value_counts().sort_index()
                st.write("Distribución de clases después de discretización:")
                st.bar_chart(class_counts)
                
                # Reemplazar la variable objetivo con la versión discretizada
                y = y_discretized
                st.success(f"✅ Variable objetivo discretizada en {n_bins} cuantiles")
                is_numeric_target = False
                
            elif discretize_method == "Personalizado":
                # Permitir al usuario definir puntos de corte personalizados
                min_val = float(y.min())
                max_val = float(y.max())
                
                st.write(f"Rango de valores: {min_val:.2f} a {max_val:.2f}")
                
                # Entrada de texto para puntos de corte
                cutpoints_text = st.text_input(
                    "Puntos de corte (separados por coma):",
                    value=f"{min_val},{(min_val+max_val)/2:.2f},{max_val}",
                    key="custom_cutpoints_ensemble"
                )
                
                try:
                    # Convertir texto a lista de puntos de corte
                    cutpoints = [float(x.strip()) for x in cutpoints_text.split(",")]
                    cutpoints = sorted(list(set(cutpoints)))  # Eliminar duplicados y ordenar
                    
                    if len(cutpoints) < 2:
                        st.error("❌ Se necesitan al menos 2 puntos de corte")
                    else:
                        # Asegurarse de que los puntos de corte cubran todo el rango
                        if cutpoints[0] > min_val:
                            cutpoints.insert(0, min_val)
                        if cutpoints[-1] < max_val:
                            cutpoints.append(max_val)
                        
                        # Crear etiquetas y discretizar
                        labels = [f'{cutpoints[i]:.2f}-{cutpoints[i+1]:.2f}' for i in range(len(cutpoints)-1)]
                        y_discretized = pd.cut(y, bins=cutpoints, labels=labels, include_lowest=True)
                        
                        # Mostrar distribución de clases
                        class_counts = pd.Series(y_discretized).value_counts().sort_index()
                        st.write("Distribución de clases después de discretización:")
                        st.bar_chart(class_counts)
                        
                        # Reemplazar la variable objetivo con la versión discretizada
                        y, uniques = pd.factorize(y_discretized)
                        st.success(f"✅ Variable objetivo discretizada con puntos de corte personalizados")
                        is_numeric_target = False
                        
                except Exception as e:
                    st.error(f"❌ Error al procesar puntos de corte: {str(e)}")

    # Distribución de clases después de limpieza
    class_counts = pd.Series(y).value_counts()
    
    # Validación final
    if len(np.unique(y)) < 2:
        st.error("❌ No hay suficientes clases después de la limpieza. Se necesitan al menos 2 clases diferentes.")
        return
    
    # División del dataset
    st.write("**Configuración de división de datos:**")
    
    col1, col2 = st.columns(2)
    with col1:
        test_size = st.slider("Tamaño del conjunto de prueba:", 0.1, 0.4, 0.2, 0.05, key="test_size_ensemble")
    with col2:
        random_state = st.number_input("Random state:", 0, 100, 42, key="random_state_ensemble")

    try:
        X_train, X_test, y_train, y_test = train_test_split(
            X, y, test_size=test_size, random_state=random_state, shuffle=True
        )
        st.success("✅ División de datos realizada exitosamente")
    except Exception as e:
        st.error(f"❌ Error en la división de datos: {str(e)}")
        return
    
    # Configuración de modelos con explicaciones
    models_config = {}
    
    if "Random Forest" in selected_models:
        st.subheader("Random Forest")
        with st.expander("Explicación de Random Forest"):
            st.markdown("""
            **Random Forest** es un algoritmo de ensamble que combina múltiples árboles de decisión.
            
            **Cómo funciona:**
            1. Crea múltiples árboles de decisión con subconjuntos aleatorios de datos (bootstrapping)
            2. En cada división del árbol, considera solo un subconjunto aleatorio de características
            3. Combina las predicciones de todos los árboles (votación mayoritaria para clasificación)
            
            **Ventajas:**
            - Alta precisión
            - Resistente al sobreajuste
            - Maneja bien datos con muchas características
            """)
        models_config["Random Forest"] = configure_random_forest()
    
    if "AdaBoost" in selected_models:
        st.subheader("AdaBoost")
        with st.expander("Explicación de AdaBoost"):
            st.markdown("""
            **AdaBoost** (Adaptive Boosting) es un algoritmo de boosting que combina múltiples clasificadores débiles.
            
            **Cómo funciona:**
            1. Entrena secuencialmente múltiples modelos débils (generalmente árboles poco profundos)
            2. Ajusta los pesos de las instancias, dando más peso a las mal clasificadas
            3. Combina todos los modelos débiles ponderando su contribución
            
            **Ventajas:**
            - Alta precisión
            - Menos propenso al sobreajuste que otros algoritmos
            - Automáticamente ajusta los pesos de las características
            """)
        models_config["AdaBoost"] = configure_adaboost()
    
    if "Gradient Boosting" in selected_models:
        st.subheader("Gradient Boosting")
        with st.expander("Explicación de Gradient Boosting"):
            st.markdown("""
            **Gradient Boosting** es un algoritmo de boosting que optimiza una función de pérdida mediante descenso de gradiente.
            
            **Cómo funciona:**
            1. Construye modelos secuencialmente
            2. Cada nuevo modelo intenta corregir los errores del modelo anterior
            3. Utiliza el descenso de gradiente para minimizar una función de pérdida
            
            **Ventajas:**
            - Muy alta precisión
            - Flexible con diferentes funciones de pérdida
            - Maneja bien datos heterogéneos
            """)
        models_config["Gradient Boosting"] = configure_gradient_boosting()
    
    if "Bagging" in selected_models:
        st.subheader("Bagging")
        with st.expander("Explicación de Bagging"):
            st.markdown("""
            **Bagging** (Bootstrap Aggregating) es una técnica que reduces la varianza de los algoritmos de aprendizaje.
            
            **Cómo funciona:**
            1. Crea múltiples subconjuntos de datos mediante muestreo con reemplazo (bootstrapping)
            2. Entrena un modelo en cada subconjunto
            3. Combina las predicciones de todos los modelos (promedio para regresión, votación para clasificación)
            
            **Ventajas:**
            - Reduce la varianza y ayuda a prevenir el sobreajuste
            - Funciona especialmente bien con algoritmos de alta varianza como árboles de decisión
            - Paralelizable (los modelos se entrenan independientemente)
            """)
        models_config["Bagging"] = configure_bagging()
    
    # Entrenamiento
    if st.button("Entrenar y Comparar Modelos", type="primary"):
        results = train_models(models_config, X_train, y_train, X_test, y_test, random_state, is_numeric_target)
        if results:
            st.session_state.ensemble_results = results
            st.session_state.ensemble_y_test = y_test
            st.session_state.ensemble_classes = np.unique(y)  # Guardar clases únicas
            st.success("✅ Modelos entrenados exitosamente")
        else:
            st.error("❌ No se pudo entrenar ningún modelo. Revisa parámetros y datos.")
    
    # Mostrar resultados si existen
    if 'ensemble_results' in st.session_state and st.session_state.ensemble_results:
        display_comparison_results(
            st.session_state.ensemble_results, 
            st.session_state.ensemble_y_test,
            st.session_state.ensemble_classes
        )

def configure_random_forest():
    col1, col2 = st.columns(2)
    with col1:
        n_estimators = st.slider("Número de árboles:", 10, 200, 100, key="rf_n_estimators")
        max_depth = st.slider("Profundidad máxima:", 1, 20, None, key="rf_max_depth")
    with col2:
        min_samples_split = st.slider("Mínimo samples para split:", 2, 20, 2, key="rf_min_samples")
        criterion = st.selectbox("Criterio:", ["gini", "entropy"], key="rf_criterion")
    return {"n_estimators": n_estimators, "max_depth": max_depth,
            "min_samples_split": min_samples_split, "criterion": criterion}

def configure_adaboost():
    col1, col2 = st.columns(2)
    with col1:
        n_estimators = st.slider("Número de estimadores:", 10, 200, 50, key="ab_n_estimators")
    with col2:
        learning_rate = st.slider("Learning rate:", 0.01, 1.0, 0.1, 0.01, key="ab_learning_rate")
    return {"n_estimators": n_estimators, "learning_rate": learning_rate}

def configure_gradient_boosting():
    col1, col2 = st.columns(2)
    with col1:
        n_estimators = st.slider("Número de estimadores:", 10, 200, 100, key="gb_n_estimators")
        learning_rate = st.slider("Learning rate:", 0.01, 0.3, 0.1, 0.01, key="gb_learning_rate")
    with col2:
        max_depth = st.slider("Profundidad máxima:", 1, 10, 3, key="gb_max_depth")
        min_samples_split = st.slider("Mínimo samples split:", 2, 20, 2, key="gb_min_samples")
    return {"n_estimators": n_estimators, "learning_rate": learning_rate,
            "max_depth": max_depth, "min_samples_split": min_samples_split}

def configure_bagging():
    col1, col2 = st.columns(2)
    with col1:
        n_estimators = st.slider("Número de estimadores:", 10, 100, 10, key="bag_n_estimators")
    with col2:
        max_samples = st.slider("Máximo samples:", 0.1, 1.0, 1.0, 0.1, key="bag_max_samples")
    return {"n_estimators": n_estimators, "max_samples": max_samples}

def train_models(models_config, X_train, y_train, X_test, y_test, random_state, is_numeric_target=False):
    results = {}
    for model_name, config in models_config.items():
        with st.spinner(f"Entrenando {model_name}..."):
            try:
                # Seleccionar el modelo adecuado según el tipo de variable objetivo
                if is_numeric_target:
                    # Modelos de regresión para variables numéricas
                    if model_name == "Random Forest":
                        model = RandomForestRegressor(**config, random_state=random_state)
                    elif model_name == "AdaBoost":
                        model = AdaBoostRegressor(**config, random_state=random_state)
                    elif model_name == "Gradient Boosting":
                        model = GradientBoostingRegressor(**config, random_state=random_state)
                    elif model_name == "Bagging":
                        model = BaggingRegressor(**config, random_state=random_state)
                else:
                    # Modelos de clasificación para variables categóricas
                    if model_name == "Random Forest":
                        model = RandomForestClassifier(**config, random_state=random_state)
                    elif model_name == "AdaBoost":
                        model = AdaBoostClassifier(**config, random_state=random_state)
                    elif model_name == "Gradient Boosting":
                        model = GradientBoostingClassifier(**config, random_state=random_state)
                    elif model_name == "Bagging":
                        model = BaggingClassifier(**config, random_state=random_state)

                model.fit(X_train, y_train)
                y_pred = model.predict(X_test)
                
                # Solo los modelos de clasificación tienen predict_proba y classes_
                if is_numeric_target:
                    results[model_name] = {
                        "y_pred": y_pred,
                        "model": model
                    }
                else:
                    y_prob = model.predict_proba(X_test) if hasattr(model, "predict_proba") else None
                    results[model_name] = {
                        "y_pred": y_pred,
                        "y_prob": y_prob,
                        "classes": model.classes_
                    }
                    
                st.success(f"✅ {model_name} entrenado exitosamente")

            except Exception as e:
                st.error(f"❌ Error al entrenar {model_name}: {str(e)}")
    
    return results

def display_comparison_results(results, y_test, classes):
    st.subheader("Comparación de Modelos")
    
    comparison_data = []
    
    if is_numeric_target:
        # Métricas para modelos de regresión
        for model_name, result in results.items():
            y_pred = result["y_pred"]
            mse = mean_squared_error(y_test, y_pred)
            rmse = np.sqrt(mse)
            mae = mean_absolute_error(y_test, y_pred)
            r2 = r2_score(y_test, y_pred)
            
            comparison_data.append({
                "Modelo": model_name,
                "MSE": mse,
                "RMSE": rmse,
                "MAE": mae,
                "R²": r2
            })
        
        comparison_df = pd.DataFrame(comparison_data)
        
        # Definir explícitamente las columnas numéricas para el resaltado
        numeric_columns = ['MSE', 'RMSE', 'MAE', 'R²']
        
        # Para MSE, RMSE y MAE, los valores más bajos son mejores
        min_better = ['MSE', 'RMSE', 'MAE']
        # Para R², los valores más altos son mejores
        max_better = ['R²']
        
        # Aplicar formato y resaltado
        styled_df = comparison_df.style.format({
            'MSE': '{:.3f}', 
            'RMSE': '{:.3f}', 
            'MAE': '{:.3f}',
            'R²': '{:.3f}'
        })
        
        # Resaltar los mejores valores (mínimos para errores, máximos para R²)
        for col in min_better:
            styled_df = styled_df.highlight_min(
                subset=[col], 
                color='lightgreen',
                axis=0
            )
        
        for col in max_better:
            styled_df = styled_df.highlight_max(
                subset=[col], 
                color='lightgreen',
                axis=0
            )
    else:
        # Métricas para modelos de clasificación
        for model_name, result in results.items():
            report = classification_report(y_test, result["y_pred"], output_dict=True)
            accuracy = report['accuracy']
            weighted_avg = report['weighted avg']
            comparison_data.append({
                "Modelo": model_name,
                "Accuracy": accuracy,
                "Recall": weighted_avg['recall'],
                "F1-Score": weighted_avg['f1-score']
            })
        
        comparison_df = pd.DataFrame(comparison_data)
        
        # Definir explícitamente las columnas numéricas para el resaltado
        numeric_columns = ['Accuracy', 'Recall', 'F1-Score']
        
        # Aplicar formato y resaltado SOLO a las columnas numéricas
        styled_df = comparison_df.style.format({
            'Accuracy': '{:.3f}', 
            'Recall': '{:.3f}', 
            'F1-Score': '{:.3f}'
        }).highlight_max(
            subset=numeric_columns, 
            color='lightgreen',
            axis=0  # Buscar máximo por columna
        ).highlight_min(
            subset=numeric_columns, 
            color='#ffcccb',
            axis=0  # Buscar mínimo por columna
        )
    
    st.dataframe(styled_df, use_container_width=True)

    # Resultados individuales
    for model_name, result in results.items():
        with st.expander(f"Resultados detallados - {model_name}"):
<<<<<<< HEAD
            show_model_results(
                y_test, 
                result["y_pred"], 
                result["y_prob"], 
                result["classes"], 
                model_name
            )

def show_model_results(y_test, y_pred, y_prob, classes, model_name):
    # Determinar si es dicotómico (2 clases)
    is_dichotomous = len(classes) == 2
    
    # Crear pestañas según si es dicotómico
    if is_dichotomous and y_prob is not None:
        tab1, tab2, tab3 = st.tabs(["Matriz de Confusión", "Reporte de Clasificación", "Curva ROC y AUC"])
    else:
        tab1, tab2 = st.tabs(["Matriz de Confusión", "Reporte de Clasificación"])
=======
            if is_numeric_target:
                show_regression_results(
                    y_test, 
                    result["y_pred"], 
                    model_name
                )
            else:
                show_model_results(
                    y_test, 
                    result["y_pred"], 
                    result["y_prob"], 
                    result["classes"], 
                    model_name, 
                    is_numeric_target
                )

def show_regression_results(y_test, y_pred, model_name):
    """Muestra resultados para modelos de regresión"""
    tab1, tab2 = st.tabs(["Métricas de Error", "Visualizaciones"])
    
    with tab1:
        # Calcular métricas
        mse = mean_squared_error(y_test, y_pred)
        rmse = np.sqrt(mse)
        mae = mean_absolute_error(y_test, y_pred)
        r2 = r2_score(y_test, y_pred)
        
        # Mostrar métricas en formato de tabla
        metrics_df = pd.DataFrame({
            'Métrica': ['MSE', 'RMSE', 'MAE', 'R²'],
            'Valor': [mse, rmse, mae, r2]
        })
        
        st.table(metrics_df.style.format({'Valor': '{:.4f}'}))
        
        # Explicaciones de las métricas
        with st.expander("Explicación de las métricas"):
            st.markdown("""
            - **MSE (Error Cuadrático Medio)**: Promedio de los errores al cuadrado. Penaliza errores grandes.
            - **RMSE (Raíz del Error Cuadrático Medio)**: Raíz cuadrada del MSE. Está en las mismas unidades que la variable objetivo.
            - **MAE (Error Absoluto Medio)**: Promedio de los errores absolutos. Menos sensible a valores atípicos que MSE.
            - **R² (Coeficiente de Determinación)**: Proporción de la varianza explicada por el modelo. 1 es perfecto, 0 es igual al modelo base, negativo es peor que el modelo base.
            """)
    
    with tab2:
        # Crear figura con dos subplots
        fig, (ax1, ax2) = plt.subplots(1, 2, figsize=(12, 5))
        
        # Gráfico de dispersión: Valores reales vs predicciones
        ax1.scatter(y_test, y_pred, alpha=0.5)
        ax1.plot([y_test.min(), y_test.max()], [y_test.min(), y_test.max()], 'r--')
        ax1.set_xlabel('Valores Reales')
        ax1.set_ylabel('Predicciones')
        ax1.set_title(f'{model_name}: Predicciones vs Valores Reales')
        
        # Histograma de residuos
        residuos = y_test - y_pred
        ax2.hist(residuos, bins=30, alpha=0.7, color='skyblue', edgecolor='black')
        ax2.axvline(x=0, color='red', linestyle='--')
        ax2.set_xlabel('Residuos')
        ax2.set_ylabel('Frecuencia')
        ax2.set_title('Distribución de Residuos')
        
        plt.tight_layout()
        st.pyplot(fig)
        
        # Explicación de los gráficos
        with st.expander("Interpretación de los gráficos"):
            st.markdown("""
            **Predicciones vs Valores Reales**:
            - Los puntos deben estar cerca de la línea roja diagonal para un buen modelo.
            - Puntos dispersos indican mayor error en las predicciones.
            
            **Distribución de Residuos**:
            - Idealmente debe ser simétrica alrededor de cero (línea roja).
            - Una distribución sesgada puede indicar que el modelo tiene un sesgo sistemático.
            - Valores extremos pueden indicar outliers o casos donde el modelo tiene dificultades.
            """)

def show_model_results(y_test, y_pred, y_prob, classes, model_name, is_numeric_target):
    # Para variables categóricas, mostrar todas las pestañas
    tab1, tab2, tab3 = st.tabs(["Matriz de Confusión", "Reporte de Clasificación", "Curva ROC y AUC"])
>>>>>>> f7dfe7e4

    with tab1:
        show_confusion_matrix(y_test, y_pred, classes, model_name)
    
    with tab2:
        show_classification_report(y_test, y_pred, model_name)
    
<<<<<<< HEAD
    # Solo mostrar pestaña de ROC si es dicotómico
    if is_dichotomous and y_prob is not None:
        with tab3:
            show_roc_curve(y_test, y_prob, classes, model_name)
=======
    with tab3:
        show_roc_curve(y_test, y_prob, classes, model_name)
>>>>>>> f7dfe7e4

def show_confusion_matrix(y_test, y_pred, classes, model_name):
    """Muestra matriz de confusión con tamaño de fuente ajustado"""
    cm = confusion_matrix(y_test, y_pred)
    
    # Ajustar tamaño de figura según número de clases
    n_classes = len(classes)
    fig_size = max(8, n_classes * 0.8)
    
    fig, ax = plt.subplots(figsize=(fig_size, fig_size))
    
    # Tamaño de fuente ajustable
    font_size = max(8, 12 - n_classes//2)
    
    sns.heatmap(cm, annot=True, fmt='d', cmap='Blues',
                xticklabels=classes, yticklabels=classes, ax=ax,
                annot_kws={'size': font_size, 'weight': 'bold'},
                cbar_kws={'shrink': 0.8})
    
    ax.set_title(f"Matriz de Confusión - {model_name}", fontsize=12)
    ax.set_xlabel('Predicciones', fontsize=10)
    ax.set_ylabel('Valores Reales', fontsize=10)
    ax.tick_params(axis='both', which='major', labelsize=9)
    
    # Rotar etiquetas si hay muchas clases
    if n_classes > 5:
        plt.xticks(rotation=45, ha='right')
        plt.yticks(rotation=0)
    
    st.pyplot(fig)

def show_classification_report(y_test, y_pred, model_name):
    report = classification_report(y_test, y_pred, output_dict=True)
    report_df = pd.DataFrame(report).transpose()
    accuracy = report['accuracy']
    macro_avg = report.get('macro avg', {})
    weighted_avg = report.get('weighted avg', {})
    
    # Obtener métricas por clase (excluyendo promedios)
    class_metrics = {}
    for key in report.keys():
        if key not in ['accuracy', 'macro avg', 'weighted avg'] and isinstance(report[key], dict):
            class_metrics[key] = report[key]
    
    # MÉTRICAS PRINCIPALES COMPACTAS
    st.write("**Métricas Principales**")
    
    # Fila de métricas básicas
    col1, col2, col3, col4 = st.columns(4)
    with col1:
        st.metric(
            label="Exactitud",
            value=f"{accuracy:.3f}",
            help="Porcentaje total de predicciones correctas"
        )
    
    with col2:
        st.metric(
            label="Precisión",
            value=f"{weighted_avg.get('precision', 0):.3f}",
            help="Capacidad del modelo para no predecir falsos positivos"
        )
    
    with col3:
        st.metric(
            label="Recall", 
            value=f"{weighted_avg.get('recall', 0):.3f}",
            help="Capacidad del modelo para encontrar todos los positivos"
        )
    
    with col4:
        st.metric(
            label="F1-Score",
            value=f"{weighted_avg.get('f1-score', 0):.3f}",
            help="Balance entre Precisión y Recall"
        )

    # ANÁLISIS COMPARATIVO DISCRETO
    with st.expander("🔍 **Análisis Comparativo (Macro vs Ponderado)**", expanded=False):
        # Calcular diferencias
        diff_precision = weighted_avg.get('precision', 0) - macro_avg.get('precision', 0)
        diff_recall = weighted_avg.get('recall', 0) - macro_avg.get('recall', 0)
        diff_f1 = weighted_avg.get('f1-score', 0) - macro_avg.get('f1-score', 0)
        
        # Tabla comparativa compacta
        comp_data = {
            'Métrica': ['Precisión', 'Recall', 'F1-Score'],
            'Macro': [
                f"{macro_avg.get('precision', 0):.3f}",
                f"{macro_avg.get('recall', 0):.3f}",
                f"{macro_avg.get('f1-score', 0):.3f}"
            ],
            'Ponderado': [
                f"{weighted_avg.get('precision', 0):.3f}",
                f"{weighted_avg.get('recall', 0):.3f}",
                f"{weighted_avg.get('f1-score', 0):.3f}"
            ],
            'Diferencia': [
                f"{diff_precision:+.3f}",
                f"{diff_recall:+.3f}", 
                f"{diff_f1:+.3f}"
            ]
        }
        
        comp_df = pd.DataFrame(comp_data)
        st.dataframe(comp_df, use_container_width=True, hide_index=True)
        
        # Interpretación mínima
        is_balanced = all(abs(diff) < 0.01 for diff in [diff_precision, diff_recall, diff_f1])
        if is_balanced:
            st.info("📊 **Dataset balanceado** - Las métricas Macro y Ponderado son similares")
        else:
            st.warning("⚖️ **Dataset desbalanceado** - Considerar el contexto para elegir métricas")

    # MÉTRICAS POR CLASE
    if class_metrics and len(class_metrics) > 1:
        st.write("**Métricas por Clase**")
        
        class_metrics_df = pd.DataFrame(class_metrics).transpose()
        
        # Solo tabla de métricas por clase (sin gráfico)
        class_metrics_display = class_metrics_df.copy()
        class_metrics_display.index.name = 'Clase'
        class_metrics_display = class_metrics_display.reset_index()
        
        st.dataframe(
            class_metrics_display.style.format({
                'precision': '{:.3f}',
                'recall': '{:.3f}', 
                'f1-score': '{:.3f}',
                'support': '{:.0f}'
            }),
            use_container_width=True,
            height=min(300, 100 + len(class_metrics_df) * 35)
        )
    
    elif class_metrics and len(class_metrics) == 1:
        # Caso binario simple
        st.info("Clasificación binaria")
        class_name = list(class_metrics.keys())[0]
        metrics = class_metrics[class_name]
        
        col1, col2, col3 = st.columns(3)
        with col1:
            st.metric("Precisión", f"{metrics['precision']:.3f}")
        with col2:
            st.metric("Recall", f"{metrics['recall']:.3f}")
        with col3:
            st.metric("F1-Score", f"{metrics['f1-score']:.3f}")
            
def show_roc_curve(y_test, y_prob, classes, model_name):
    if y_prob is not None and len(classes) == 2:
        try:
            # Crear mapeo de clases a números para y_test
            class_mapping = {class_name: i for i, class_name in enumerate(classes)}
            y_test_numeric = np.array([class_mapping[label] for label in y_test])
            
            # Calcular curva ROC y AUC
            fpr, tpr, _ = roc_curve(y_test_numeric, y_prob[:, 1])
            roc_auc = auc(fpr, tpr)
            
            # Crear gráfico
            fig, ax = plt.subplots(figsize=(10, 6))
            ax.plot(fpr, tpr, color='darkorange', lw=2, label=f'Curva ROC (AUC = {roc_auc:.3f})')
            ax.plot([0, 1], [0, 1], color='navy', lw=2, linestyle='--', label='Línea base (AUC = 0.5)')
            ax.set_xlim([0.0, 1.0])
            ax.set_ylim([0.0, 1.05])
            ax.set_xlabel('Tasa de Falsos Positivos (FPR)')
            ax.set_ylabel('Tasa de Verdaderos Positivos (TPR)')
            ax.set_title(f'Curva ROC - {model_name}')
            ax.legend(loc="lower right")
            ax.grid(True, alpha=0.3)
            
            st.pyplot(fig)
            
            # Mostrar métricas AUC
            st.metric("Área bajo la curva (AUC)", f"{roc_auc:.4f}")
            
            # Interpretación del AUC
            if roc_auc >= 0.9:
                interpretation = "Excelente poder discriminativo"
            elif roc_auc >= 0.8:
                interpretation = "Muy buen poder discriminativo" 
            elif roc_auc >= 0.7:
                interpretation = "Poder discriminativo aceptable"
            elif roc_auc >= 0.6:
                interpretation = "Poder discriminativo pobre"
            else:
                interpretation = "No mejor que aleatorio"
                
            st.write(f"**Interpretación:** {interpretation}")
            
        except Exception as e:
            st.warning(f"⚠️ No se pudo generar la curva ROC: {str(e)}")
    else:
        st.info("ℹ️ La curva ROC solo está disponible para problemas de clasificación binaria (2 clases)")<|MERGE_RESOLUTION|>--- conflicted
+++ resolved
@@ -226,6 +226,9 @@
                         
                 except Exception as e:
                     st.error(f"❌ Error al procesar puntos de corte: {str(e)}")
+        else:
+            # Usar modelo de regresión - mantener is_numeric_target = True
+            st.info("✅ Se utilizarán modelos de regresión para la variable numérica")
 
     # Distribución de clases después de limpieza
     class_counts = pd.Series(y).value_counts()
@@ -259,73 +262,133 @@
     if "Random Forest" in selected_models:
         st.subheader("Random Forest")
         with st.expander("Explicación de Random Forest"):
-            st.markdown("""
-            **Random Forest** es un algoritmo de ensamble que combina múltiples árboles de decisión.
-            
-            **Cómo funciona:**
-            1. Crea múltiples árboles de decisión con subconjuntos aleatorios de datos (bootstrapping)
-            2. En cada división del árbol, considera solo un subconjunto aleatorio de características
-            3. Combina las predicciones de todos los árboles (votación mayoritaria para clasificación)
-            
-            **Ventajas:**
-            - Alta precisión
-            - Resistente al sobreajuste
-            - Maneja bien datos con muchas características
-            """)
-        models_config["Random Forest"] = configure_random_forest()
+            if is_numeric_target:
+                st.markdown("""
+                **Random Forest para Regresión** combina múltiples árboles de regresión.
+                
+                **Cómo funciona:**
+                1. Crea múltiples árboles de regresión con subconjuntos aleatorios de datos
+                2. En cada división del árbol, considera solo un subconjunto aleatorio de características
+                3. Combina las predicciones de todos los árboles (promedio para regresión)
+                
+                **Ventajas:**
+                - Alta precisión en problemas de regresión
+                - Resistente al sobreajuste
+                - Maneja bien datos con muchas características
+                """)
+            else:
+                st.markdown("""
+                **Random Forest** es un algoritmo de ensamble que combina múltiples árboles de decisión.
+                
+                **Cómo funciona:**
+                1. Crea múltiples árboles de decisión con subconjuntos aleatorios de datos (bootstrapping)
+                2. En cada división del árbol, considera solo un subconjunto aleatorio de características
+                3. Combina las predicciones de todos los árboles (votación mayoritaria para clasificación)
+                
+                **Ventajas:**
+                - Alta precisión
+                - Resistente al sobreajuste
+                - Maneja bien datos con muchas características
+                """)
+        models_config["Random Forest"] = configure_random_forest(is_numeric_target)
     
     if "AdaBoost" in selected_models:
         st.subheader("AdaBoost")
         with st.expander("Explicación de AdaBoost"):
-            st.markdown("""
-            **AdaBoost** (Adaptive Boosting) es un algoritmo de boosting que combina múltiples clasificadores débiles.
-            
-            **Cómo funciona:**
-            1. Entrena secuencialmente múltiples modelos débils (generalmente árboles poco profundos)
-            2. Ajusta los pesos de las instancias, dando más peso a las mal clasificadas
-            3. Combina todos los modelos débiles ponderando su contribución
-            
-            **Ventajas:**
-            - Alta precisión
-            - Menos propenso al sobreajuste que otros algoritmos
-            - Automáticamente ajusta los pesos de las características
-            """)
-        models_config["AdaBoost"] = configure_adaboost()
+            if is_numeric_target:
+                st.markdown("""
+                **AdaBoost para Regresión** adapta el algoritmo boosting a problemas de regresión.
+                
+                **Cómo funciona:**
+                1. Entrena secuencialmente múltiples regresores débiles
+                2. Ajusta los pesos de las instancias, dando más peso a las predicciones con mayor error
+                3. Combina todos los regresores ponderando su contribución
+                
+                **Ventajas:**
+                - Buena precisión en regresión
+                - Menos propenso al sobreajuste
+                - Automáticamente ajusta los pesos de las características
+                """)
+            else:
+                st.markdown("""
+                **AdaBoost** (Adaptive Boosting) es un algoritmo de boosting que combina múltiples clasificadores débiles.
+                
+                **Cómo funciona:**
+                1. Entrena secuencialmente múltiples modelos débils (generalmente árboles poco profundos)
+                2. Ajusta los pesos de las instancias, dando más peso a las mal clasificadas
+                3. Combina todos los modelos débiles ponderando su contribución
+                
+                **Ventajas:**
+                - Alta precisión
+                - Menos propenso al sobreajuste que otros algoritmos
+                - Automáticamente ajusta los pesos de las características
+                """)
+        models_config["AdaBoost"] = configure_adaboost(is_numeric_target)
     
     if "Gradient Boosting" in selected_models:
         st.subheader("Gradient Boosting")
         with st.expander("Explicación de Gradient Boosting"):
-            st.markdown("""
-            **Gradient Boosting** es un algoritmo de boosting que optimiza una función de pérdida mediante descenso de gradiente.
-            
-            **Cómo funciona:**
-            1. Construye modelos secuencialmente
-            2. Cada nuevo modelo intenta corregir los errores del modelo anterior
-            3. Utiliza el descenso de gradiente para minimizar una función de pérdida
-            
-            **Ventajas:**
-            - Muy alta precisión
-            - Flexible con diferentes funciones de pérdida
-            - Maneja bien datos heterogéneos
-            """)
-        models_config["Gradient Boosting"] = configure_gradient_boosting()
+            if is_numeric_target:
+                st.markdown("""
+                **Gradient Boosting para Regresión** optimiza funciones de pérdida para problemas de regresión.
+                
+                **Cómo funciona:**
+                1. Construye modelos secuencialmente
+                2. Cada nuevo modelo intenta corregir los errores residuales del modelo anterior
+                3. Utiliza el descenso de gradiente para minimizar una función de pérdida (MSE, MAE, etc.)
+                
+                **Ventajas:**
+                - Muy alta precisión en regresión
+                - Flexible con diferentes funciones de pérdida
+                - Maneja bien datos heterogéneos
+                """)
+            else:
+                st.markdown("""
+                **Gradient Boosting** es un algoritmo de boosting que optimiza una función de pérdida mediante descenso de gradiente.
+                
+                **Cómo funciona:**
+                1. Construye modelos secuencialmente
+                2. Cada nuevo modelo intenta corregir los errores del modelo anterior
+                3. Utiliza el descenso de gradiente para minimizar una función de pérdida
+                
+                **Ventajas:**
+                - Muy alta precisión
+                - Flexible con diferentes funciones de pérdida
+                - Maneja bien datos heterogéneos
+                """)
+        models_config["Gradient Boosting"] = configure_gradient_boosting(is_numeric_target)
     
     if "Bagging" in selected_models:
         st.subheader("Bagging")
         with st.expander("Explicación de Bagging"):
-            st.markdown("""
-            **Bagging** (Bootstrap Aggregating) es una técnica que reduces la varianza de los algoritmos de aprendizaje.
-            
-            **Cómo funciona:**
-            1. Crea múltiples subconjuntos de datos mediante muestreo con reemplazo (bootstrapping)
-            2. Entrena un modelo en cada subconjunto
-            3. Combina las predicciones de todos los modelos (promedio para regresión, votación para clasificación)
-            
-            **Ventajas:**
-            - Reduce la varianza y ayuda a prevenir el sobreajuste
-            - Funciona especialmente bien con algoritmos de alta varianza como árboles de decisión
-            - Paralelizable (los modelos se entrenan independientemente)
-            """)
+            if is_numeric_target:
+                st.markdown("""
+                **Bagging para Regresión** reduce la varianza en algoritmos de regresión.
+                
+                **Cómo funciona:**
+                1. Crea múltiples subconjuntos de datos mediante muestreo con reemplazo (bootstrapping)
+                2. Entrena un modelo de regresión en cada subconjunto
+                3. Combina las predicciones de todos los modelos (promedio para regresión)
+                
+                **Ventajas:**
+                - Reduce la varianza y ayuda a prevenir el sobreajuste
+                - Funciona especialmente bien con algoritmos de alta varianza
+                - Paralelizable (los modelos se entrenan independientemente)
+                """)
+            else:
+                st.markdown("""
+                **Bagging** (Bootstrap Aggregating) es una técnica que reduce la varianza de los algoritmos de aprendizaje.
+                
+                **Cómo funciona:**
+                1. Crea múltiples subconjuntos de datos mediante muestreo con reemplazo (bootstrapping)
+                2. Entrena un modelo en cada subconjunto
+                3. Combina las predicciones de todos los modelos (votación para clasificación)
+                
+                **Ventajas:**
+                - Reduce la varianza y ayuda a prevenir el sobreajuste
+                - Funciona especialmente bien con algoritmos de alta varianza como árboles de decisión
+                - Paralelizable (los modelos se entrenan independientemente)
+                """)
         models_config["Bagging"] = configure_bagging()
     
     # Entrenamiento
@@ -334,7 +397,7 @@
         if results:
             st.session_state.ensemble_results = results
             st.session_state.ensemble_y_test = y_test
-            st.session_state.ensemble_classes = np.unique(y)  # Guardar clases únicas
+            st.session_state.is_numeric_target = is_numeric_target  # Guardar si es numérica
             st.success("✅ Modelos entrenados exitosamente")
         else:
             st.error("❌ No se pudo entrenar ningún modelo. Revisa parámetros y datos.")
@@ -344,29 +407,45 @@
         display_comparison_results(
             st.session_state.ensemble_results, 
             st.session_state.ensemble_y_test,
-            st.session_state.ensemble_classes
+            st.session_state.is_numeric_target
         )
 
-def configure_random_forest():
+def configure_random_forest(is_numeric_target=False):
     col1, col2 = st.columns(2)
     with col1:
         n_estimators = st.slider("Número de árboles:", 10, 200, 100, key="rf_n_estimators")
         max_depth = st.slider("Profundidad máxima:", 1, 20, None, key="rf_max_depth")
     with col2:
         min_samples_split = st.slider("Mínimo samples para split:", 2, 20, 2, key="rf_min_samples")
-        criterion = st.selectbox("Criterio:", ["gini", "entropy"], key="rf_criterion")
+        
+        # CRITERIOS DIFERENTES PARA REGRESIÓN VS CLASIFICACIÓN
+        if is_numeric_target:
+            criterion = st.selectbox("Criterio:", ["squared_error", "absolute_error", "friedman_mse"], 
+                                   key="rf_criterion_reg")
+        else:
+            criterion = st.selectbox("Criterio:", ["gini", "entropy"], key="rf_criterion_clf")
+    
     return {"n_estimators": n_estimators, "max_depth": max_depth,
             "min_samples_split": min_samples_split, "criterion": criterion}
 
-def configure_adaboost():
+def configure_adaboost(is_numeric_target=False):
     col1, col2 = st.columns(2)
     with col1:
         n_estimators = st.slider("Número de estimadores:", 10, 200, 50, key="ab_n_estimators")
     with col2:
         learning_rate = st.slider("Learning rate:", 0.01, 1.0, 0.1, 0.01, key="ab_learning_rate")
-    return {"n_estimators": n_estimators, "learning_rate": learning_rate}
-
-def configure_gradient_boosting():
+    
+    # PARÁMETROS ESPECÍFICOS PARA REGRESIÓN
+    if is_numeric_target:
+        col3, col4 = st.columns(2)
+        with col3:
+            loss = st.selectbox("Función de pérdida:", ["linear", "square", "exponential"], 
+                              key="ab_loss_reg")
+        return {"n_estimators": n_estimators, "learning_rate": learning_rate, "loss": loss}
+    else:
+        return {"n_estimators": n_estimators, "learning_rate": learning_rate}
+
+def configure_gradient_boosting(is_numeric_target=False):
     col1, col2 = st.columns(2)
     with col1:
         n_estimators = st.slider("Número de estimadores:", 10, 200, 100, key="gb_n_estimators")
@@ -374,8 +453,19 @@
     with col2:
         max_depth = st.slider("Profundidad máxima:", 1, 10, 3, key="gb_max_depth")
         min_samples_split = st.slider("Mínimo samples split:", 2, 20, 2, key="gb_min_samples")
-    return {"n_estimators": n_estimators, "learning_rate": learning_rate,
-            "max_depth": max_depth, "min_samples_split": min_samples_split}
+    
+    # CRITERIOS DIFERENTES PARA REGRESIÓN
+    if is_numeric_target:
+        criterion = st.selectbox("Criterio:", ["friedman_mse", "squared_error"], 
+                               key="gb_criterion_reg")
+        loss = st.selectbox("Función de pérdida:", ["squared_error", "absolute_error", "huber", "quantile"], 
+                          key="gb_loss_reg")
+        return {"n_estimators": n_estimators, "learning_rate": learning_rate,
+                "max_depth": max_depth, "min_samples_split": min_samples_split,
+                "criterion": criterion, "loss": loss}
+    else:
+        return {"n_estimators": n_estimators, "learning_rate": learning_rate,
+                "max_depth": max_depth, "min_samples_split": min_samples_split}
 
 def configure_bagging():
     col1, col2 = st.columns(2)
@@ -394,6 +484,9 @@
                 if is_numeric_target:
                     # Modelos de regresión para variables numéricas
                     if model_name == "Random Forest":
+                        # Validar criterio para regresión
+                        if config.get("criterion") in ["gini", "entropy"]:
+                            config["criterion"] = "squared_error"  # Valor por defecto para regresión
                         model = RandomForestRegressor(**config, random_state=random_state)
                     elif model_name == "AdaBoost":
                         model = AdaBoostRegressor(**config, random_state=random_state)
@@ -433,10 +526,12 @@
 
             except Exception as e:
                 st.error(f"❌ Error al entrenar {model_name}: {str(e)}")
+                # Debug information
+                st.error(f"Configuración usada: {config}")
     
     return results
 
-def display_comparison_results(results, y_test, classes):
+def display_comparison_results(results, y_test, is_numeric_target):
     st.subheader("Comparación de Modelos")
     
     comparison_data = []
@@ -528,25 +623,6 @@
     # Resultados individuales
     for model_name, result in results.items():
         with st.expander(f"Resultados detallados - {model_name}"):
-<<<<<<< HEAD
-            show_model_results(
-                y_test, 
-                result["y_pred"], 
-                result["y_prob"], 
-                result["classes"], 
-                model_name
-            )
-
-def show_model_results(y_test, y_pred, y_prob, classes, model_name):
-    # Determinar si es dicotómico (2 clases)
-    is_dichotomous = len(classes) == 2
-    
-    # Crear pestañas según si es dicotómico
-    if is_dichotomous and y_prob is not None:
-        tab1, tab2, tab3 = st.tabs(["Matriz de Confusión", "Reporte de Clasificación", "Curva ROC y AUC"])
-    else:
-        tab1, tab2 = st.tabs(["Matriz de Confusión", "Reporte de Clasificación"])
-=======
             if is_numeric_target:
                 show_regression_results(
                     y_test, 
@@ -581,15 +657,6 @@
         })
         
         st.table(metrics_df.style.format({'Valor': '{:.4f}'}))
-        
-        # Explicaciones de las métricas
-        with st.expander("Explicación de las métricas"):
-            st.markdown("""
-            - **MSE (Error Cuadrático Medio)**: Promedio de los errores al cuadrado. Penaliza errores grandes.
-            - **RMSE (Raíz del Error Cuadrático Medio)**: Raíz cuadrada del MSE. Está en las mismas unidades que la variable objetivo.
-            - **MAE (Error Absoluto Medio)**: Promedio de los errores absolutos. Menos sensible a valores atípicos que MSE.
-            - **R² (Coeficiente de Determinación)**: Proporción de la varianza explicada por el modelo. 1 es perfecto, 0 es igual al modelo base, negativo es peor que el modelo base.
-            """)
     
     with tab2:
         # Crear figura con dos subplots
@@ -629,7 +696,6 @@
 def show_model_results(y_test, y_pred, y_prob, classes, model_name, is_numeric_target):
     # Para variables categóricas, mostrar todas las pestañas
     tab1, tab2, tab3 = st.tabs(["Matriz de Confusión", "Reporte de Clasificación", "Curva ROC y AUC"])
->>>>>>> f7dfe7e4
 
     with tab1:
         show_confusion_matrix(y_test, y_pred, classes, model_name)
@@ -637,15 +703,8 @@
     with tab2:
         show_classification_report(y_test, y_pred, model_name)
     
-<<<<<<< HEAD
-    # Solo mostrar pestaña de ROC si es dicotómico
-    if is_dichotomous and y_prob is not None:
-        with tab3:
-            show_roc_curve(y_test, y_prob, classes, model_name)
-=======
     with tab3:
         show_roc_curve(y_test, y_prob, classes, model_name)
->>>>>>> f7dfe7e4
 
 def show_confusion_matrix(y_test, y_pred, classes, model_name):
     """Muestra matriz de confusión con tamaño de fuente ajustado"""
@@ -681,164 +740,48 @@
     report = classification_report(y_test, y_pred, output_dict=True)
     report_df = pd.DataFrame(report).transpose()
     accuracy = report['accuracy']
-    macro_avg = report.get('macro avg', {})
     weighted_avg = report.get('weighted avg', {})
-    
-    # Obtener métricas por clase (excluyendo promedios)
-    class_metrics = {}
-    for key in report.keys():
-        if key not in ['accuracy', 'macro avg', 'weighted avg'] and isinstance(report[key], dict):
-            class_metrics[key] = report[key]
-    
-    # MÉTRICAS PRINCIPALES COMPACTAS
-    st.write("**Métricas Principales**")
-    
-    # Fila de métricas básicas
+
+    st.write("**Métricas Principales:**")
     col1, col2, col3, col4 = st.columns(4)
-    with col1:
-        st.metric(
-            label="Exactitud",
-            value=f"{accuracy:.3f}",
-            help="Porcentaje total de predicciones correctas"
-        )
-    
-    with col2:
-        st.metric(
-            label="Precisión",
-            value=f"{weighted_avg.get('precision', 0):.3f}",
-            help="Capacidad del modelo para no predecir falsos positivos"
-        )
-    
-    with col3:
-        st.metric(
-            label="Recall", 
-            value=f"{weighted_avg.get('recall', 0):.3f}",
-            help="Capacidad del modelo para encontrar todos los positivos"
-        )
-    
-    with col4:
-        st.metric(
-            label="F1-Score",
-            value=f"{weighted_avg.get('f1-score', 0):.3f}",
-            help="Balance entre Precisión y Recall"
-        )
-
-    # ANÁLISIS COMPARATIVO DISCRETO
-    with st.expander("🔍 **Análisis Comparativo (Macro vs Ponderado)**", expanded=False):
-        # Calcular diferencias
-        diff_precision = weighted_avg.get('precision', 0) - macro_avg.get('precision', 0)
-        diff_recall = weighted_avg.get('recall', 0) - macro_avg.get('recall', 0)
-        diff_f1 = weighted_avg.get('f1-score', 0) - macro_avg.get('f1-score', 0)
-        
-        # Tabla comparativa compacta
-        comp_data = {
-            'Métrica': ['Precisión', 'Recall', 'F1-Score'],
-            'Macro': [
-                f"{macro_avg.get('precision', 0):.3f}",
-                f"{macro_avg.get('recall', 0):.3f}",
-                f"{macro_avg.get('f1-score', 0):.3f}"
-            ],
-            'Ponderado': [
-                f"{weighted_avg.get('precision', 0):.3f}",
-                f"{weighted_avg.get('recall', 0):.3f}",
-                f"{weighted_avg.get('f1-score', 0):.3f}"
-            ],
-            'Diferencia': [
-                f"{diff_precision:+.3f}",
-                f"{diff_recall:+.3f}", 
-                f"{diff_f1:+.3f}"
-            ]
-        }
-        
-        comp_df = pd.DataFrame(comp_data)
-        st.dataframe(comp_df, use_container_width=True, hide_index=True)
-        
-        # Interpretación mínima
-        is_balanced = all(abs(diff) < 0.01 for diff in [diff_precision, diff_recall, diff_f1])
-        if is_balanced:
-            st.info("📊 **Dataset balanceado** - Las métricas Macro y Ponderado son similares")
-        else:
-            st.warning("⚖️ **Dataset desbalanceado** - Considerar el contexto para elegir métricas")
-
-    # MÉTRICAS POR CLASE
-    if class_metrics and len(class_metrics) > 1:
-        st.write("**Métricas por Clase**")
-        
-        class_metrics_df = pd.DataFrame(class_metrics).transpose()
-        
-        # Solo tabla de métricas por clase (sin gráfico)
-        class_metrics_display = class_metrics_df.copy()
-        class_metrics_display.index.name = 'Clase'
-        class_metrics_display = class_metrics_display.reset_index()
-        
-        st.dataframe(
-            class_metrics_display.style.format({
-                'precision': '{:.3f}',
-                'recall': '{:.3f}', 
-                'f1-score': '{:.3f}',
-                'support': '{:.0f}'
-            }),
-            use_container_width=True,
-            height=min(300, 100 + len(class_metrics_df) * 35)
-        )
-    
-    elif class_metrics and len(class_metrics) == 1:
-        # Caso binario simple
-        st.info("Clasificación binaria")
-        class_name = list(class_metrics.keys())[0]
-        metrics = class_metrics[class_name]
-        
-        col1, col2, col3 = st.columns(3)
-        with col1:
-            st.metric("Precisión", f"{metrics['precision']:.3f}")
-        with col2:
-            st.metric("Recall", f"{metrics['recall']:.3f}")
-        with col3:
-            st.metric("F1-Score", f"{metrics['f1-score']:.3f}")
-            
+    col1.metric("Exactitud", f"{accuracy:.3f}")
+    col2.metric("Precisión", f"{weighted_avg.get('precision', 0):.3f}")
+    col3.metric("Recall", f"{weighted_avg.get('recall', 0):.3f}")
+    col4.metric("F1-Score", f"{weighted_avg.get('f1-score', 0):.3f}")
+
+    st.write("**Métricas por Clase:**")
+    st.dataframe(report_df.style.format({
+        'precision': '{:.3f}', 'recall': '{:.3f}',
+        'f1-score': '{:.3f}', 'support': '{:.0f}'
+    }), use_container_width=True)
+
 def show_roc_curve(y_test, y_prob, classes, model_name):
-    if y_prob is not None and len(classes) == 2:
+    if y_prob is not None and len(classes) > 1:
         try:
-            # Crear mapeo de clases a números para y_test
-            class_mapping = {class_name: i for i, class_name in enumerate(classes)}
-            y_test_numeric = np.array([class_mapping[label] for label in y_test])
-            
-            # Calcular curva ROC y AUC
-            fpr, tpr, _ = roc_curve(y_test_numeric, y_prob[:, 1])
-            roc_auc = auc(fpr, tpr)
-            
-            # Crear gráfico
+            n_classes = len(classes)
             fig, ax = plt.subplots(figsize=(10, 6))
-            ax.plot(fpr, tpr, color='darkorange', lw=2, label=f'Curva ROC (AUC = {roc_auc:.3f})')
-            ax.plot([0, 1], [0, 1], color='navy', lw=2, linestyle='--', label='Línea base (AUC = 0.5)')
-            ax.set_xlim([0.0, 1.0])
-            ax.set_ylim([0.0, 1.05])
-            ax.set_xlabel('Tasa de Falsos Positivos (FPR)')
-            ax.set_ylabel('Tasa de Verdaderos Positivos (TPR)')
-            ax.set_title(f'Curva ROC - {model_name}')
+
+            if n_classes == 2:
+                fpr, tpr, _ = roc_curve(y_test, y_prob[:, 1])
+                roc_auc = auc(fpr, tpr)
+                ax.plot(fpr, tpr, lw=2, label=f"AUC = {roc_auc:.3f}")
+            else:
+                y_test_bin = label_binarize(y_test, classes=classes)
+                colors = sns.color_palette("husl", n_classes)
+                for i, color in zip(range(n_classes), colors):
+                    fpr, tpr, _ = roc_curve(y_test_bin[:, i], y_prob[:, i])
+                    roc_auc = auc(fpr, tpr)
+                    ax.plot(fpr, tpr, color=color, lw=2,
+                            label=f'Clase {classes[i]} (AUC = {roc_auc:.3f})')
+
+            ax.plot([0, 1], [0, 1], 'k--', label='Línea base')
+            ax.set_xlabel("Tasa de Falsos Positivos")
+            ax.set_ylabel("Tasa de Verdaderos Positivos")
+            ax.set_title(f"Curva ROC - {model_name}")
             ax.legend(loc="lower right")
             ax.grid(True, alpha=0.3)
-            
             st.pyplot(fig)
-            
-            # Mostrar métricas AUC
-            st.metric("Área bajo la curva (AUC)", f"{roc_auc:.4f}")
-            
-            # Interpretación del AUC
-            if roc_auc >= 0.9:
-                interpretation = "Excelente poder discriminativo"
-            elif roc_auc >= 0.8:
-                interpretation = "Muy buen poder discriminativo" 
-            elif roc_auc >= 0.7:
-                interpretation = "Poder discriminativo aceptable"
-            elif roc_auc >= 0.6:
-                interpretation = "Poder discriminativo pobre"
-            else:
-                interpretation = "No mejor que aleatorio"
-                
-            st.write(f"**Interpretación:** {interpretation}")
-            
         except Exception as e:
             st.warning(f"⚠️ No se pudo generar la curva ROC: {str(e)}")
     else:
-        st.info("ℹ️ La curva ROC solo está disponible para problemas de clasificación binaria (2 clases)")+        st.info("ℹ️ La curva ROC no está disponible para este modelo")